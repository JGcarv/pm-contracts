pragma solidity 0.4.18;
import "../Markets/StandardMarket.sol";

contract StandardMarketWithPriceLoggerProxy is StandardMarketProxy {
    /*
     *  Constants
     */
    uint constant ONE = 0x10000000000000000;
    uint8 public constant LONG = 1;

    /*
     *  Storage
     */
    uint public startDate;
    uint public endDate;
    uint public lastTradeDate;
    uint public lastTradePrice;
    uint public priceIntegral;

    /*
     *  Public functions
     */
    /// @dev Constructor validates and sets market properties
    /// @param _creator Market creator
    /// @param _eventContract Event contract
    /// @param _marketMaker Market maker contract
    /// @param _fee Market fee
    /// @param _startDate Start date for price logging
    function StandardMarketWithPriceLoggerProxy(address proxied, address _creator, Event _eventContract, MarketMaker _marketMaker, uint24 _fee, uint _startDate)
        public
        StandardMarketProxy(proxied, _creator, _eventContract, _marketMaker, _fee)
    {
        require(eventContract.getOutcomeCount() == 2);

        if (_startDate == 0)
            startDate = now;
        else {
            // The earliest start date is the market creation date
            require(_startDate >= now);
            startDate = _startDate;
        }

        lastTradeDate = startDate;
        // initialize lastTradePrice to assuming uniform probabilities of outcomes
        lastTradePrice = ONE / 2;
    }
}

contract StandardMarketWithPriceLogger is StandardMarket {

    /*
     *  Constants
     */
    uint constant ONE = 0x10000000000000000;
    uint8 public constant LONG = 1;

<<<<<<< HEAD
    /*
     *  Storage
     */
    uint public startDate;
    uint public endDate;
    uint public lastTradeDate;
    uint public lastTradePrice;
    uint public priceIntegral;

    /*
     *  Public functions
     */
    /// @dev Allows market creator to close the markets by transferring all remaining outcome tokens to the creator
    function close()
        public
    {
        endDate = now;
        super.close();
    }

    /// @dev Allows to buy outcome tokens from market maker
    /// @param outcomeTokenIndex Index of the outcome token to buy
    /// @param outcomeTokenCount Amount of outcome tokens to buy
    /// @param maxCost The maximum cost in collateral tokens to pay for outcome tokens
    /// @return Cost in collateral tokens
    function buy(uint8 outcomeTokenIndex, uint outcomeTokenCount, uint maxCost)
=======
    function trade(int[] outcomeTokenAmounts, int collateralLimit)
>>>>>>> f0f3db83
        public
        returns (int netCost)
    {
        logPriceBefore();
        netCost = super.trade(outcomeTokenAmounts, collateralLimit);
        logPriceAfter();
    }


    /// @dev Allows market creator to close the markets by transferring all remaining outcome tokens to the creator
    function close()
        public
    {
        endDate = now;
        super.close();
    }

    /// @dev Calculates average price for long tokens based on price integral
    /// @return Average price for long tokens over time
    function getAvgPrice()
        public
<<<<<<< HEAD
        constant
=======
        view
>>>>>>> f0f3db83
        returns (uint)
    {
        if(endDate > 0)
            return (priceIntegral + lastTradePrice * (endDate - lastTradeDate)) / (endDate - startDate);
        return (priceIntegral + lastTradePrice * (now - lastTradeDate)) / (now - startDate);
    }

    /*
     *  Private functions
     */
    /// @dev Adds price integral since the last trade to the total price integral
    function logPriceBefore()
        private
    {
        if (now >= startDate) {
            // Accumulate price integral only if logging has begun
            priceIntegral += lastTradePrice * (now - lastTradeDate);
        }
    }

    /// @dev Updates last trade timestamp and price
    function logPriceAfter()
        private
    {
        // Refresh lastTradePrice after every transactions as we don't know if
        // this will be the last transaction before logging period starts
        lastTradePrice = marketMaker.calcMarginalPrice(this, LONG);
        lastTradeDate = now;
    }
}<|MERGE_RESOLUTION|>--- conflicted
+++ resolved
@@ -54,7 +54,6 @@
     uint constant ONE = 0x10000000000000000;
     uint8 public constant LONG = 1;
 
-<<<<<<< HEAD
     /*
      *  Storage
      */
@@ -67,23 +66,7 @@
     /*
      *  Public functions
      */
-    /// @dev Allows market creator to close the markets by transferring all remaining outcome tokens to the creator
-    function close()
-        public
-    {
-        endDate = now;
-        super.close();
-    }
-
-    /// @dev Allows to buy outcome tokens from market maker
-    /// @param outcomeTokenIndex Index of the outcome token to buy
-    /// @param outcomeTokenCount Amount of outcome tokens to buy
-    /// @param maxCost The maximum cost in collateral tokens to pay for outcome tokens
-    /// @return Cost in collateral tokens
-    function buy(uint8 outcomeTokenIndex, uint outcomeTokenCount, uint maxCost)
-=======
     function trade(int[] outcomeTokenAmounts, int collateralLimit)
->>>>>>> f0f3db83
         public
         returns (int netCost)
     {
@@ -105,11 +88,7 @@
     /// @return Average price for long tokens over time
     function getAvgPrice()
         public
-<<<<<<< HEAD
-        constant
-=======
         view
->>>>>>> f0f3db83
         returns (uint)
     {
         if(endDate > 0)
