<<<<<<< HEAD
pragma solidity 0.4.15;
import "../Utils/Proxy.sol";

/// @title Abstract oracle contract - Functions to be implemented by oracles
contract Oracle is Proxied {
    function isOutcomeSet() public constant returns (bool);
    function getOutcome() public constant returns (int);
=======
pragma solidity 0.4.18;


/// @title Abstract oracle contract - Functions to be implemented by oracles
contract Oracle {

    function isOutcomeSet() public view returns (bool);
    function getOutcome() public view returns (int);
>>>>>>> f0f3db83
}<|MERGE_RESOLUTION|>--- conflicted
+++ resolved
@@ -1,19 +1,10 @@
-<<<<<<< HEAD
-pragma solidity 0.4.15;
+pragma solidity 0.4.18;
 import "../Utils/Proxy.sol";
+
 
 /// @title Abstract oracle contract - Functions to be implemented by oracles
 contract Oracle is Proxied {
-    function isOutcomeSet() public constant returns (bool);
-    function getOutcome() public constant returns (int);
-=======
-pragma solidity 0.4.18;
-
-
-/// @title Abstract oracle contract - Functions to be implemented by oracles
-contract Oracle {
 
     function isOutcomeSet() public view returns (bool);
     function getOutcome() public view returns (int);
->>>>>>> f0f3db83
 }